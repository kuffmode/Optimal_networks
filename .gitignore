--- conflicted
+++ resolved
@@ -12,10 +12,6 @@
 
 /datasets/
 report.log
-<<<<<<< HEAD
-simulations/
-=======
 /simulations/
 .vscode/
-results/
->>>>>>> 9181b404
+results/